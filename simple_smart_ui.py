#!/usr/bin/env python3
"""
Simple Smart AI Chatbot UI
Streamlit interface for the AI brain
"""

import streamlit as st
import requests
import json
import time
from datetime import datetime

# Configure Streamlit page
st.set_page_config(
    page_title="AI Network Brain",
    page_icon="🧠",
    layout="wide",
    initial_sidebar_state="expanded"
)

# Custom CSS for better UI
st.markdown("""
<style>
    .chat-message {
        padding: 1rem;
        border-radius: 0.5rem;
        margin-bottom: 1rem;
        display: flex;
        align-items: flex-start;
    }
    .chat-message.user {
        background-color: #2b313e;
        color: white;
    }
    .chat-message.assistant {
        background-color: #f0f2f6;
        color: black;
    }
    .chat-message .avatar {
        width: 2rem;
        height: 2rem;
        border-radius: 50%;
        margin-right: 1rem;
        display: flex;
        align-items: center;
        justify-content: center;
        font-size: 1.2rem;
    }
    .network-status {
        background: linear-gradient(90deg, #667eea 0%, #764ba2 100%);
        color: white;
        padding: 1rem;
        border-radius: 0.5rem;
        margin-bottom: 1rem;
    }
    .status-indicator {
        display: inline-block;
        width: 10px;
        height: 10px;
        border-radius: 50%;
        margin-right: 0.5rem;
    }
    .status-good { background-color: #4CAF50; }
    .status-warning { background-color: #FF9800; }
    .status-error { background-color: #F44336; }
    .ai-brain {
        background: linear-gradient(90deg, #ff6b6b 0%, #4ecdc4 100%);
        color: white;
        padding: 1rem;
        border-radius: 0.5rem;
        margin-bottom: 1rem;
        text-align: center;
    }
    .voice-input-container {
        display: flex;
        align-items: center;
        gap: 1rem;
        margin-bottom: 1rem;
    }
</style>
""", unsafe_allow_html=True)

# Initialize session state
if "messages" not in st.session_state:
    st.session_state.messages = []

if "api_url" not in st.session_state:
    st.session_state.api_url = "http://localhost:8088"

if "voice_mode_enabled" not in st.session_state:
    st.session_state.voice_mode_enabled = False

if "last_audio_url" not in st.session_state:
    st.session_state.last_audio_url = None

if "pending_audio" not in st.session_state:
    st.session_state.pending_audio = None

def get_network_status():
    """Get current network status from AI brain"""
    try:
        response = requests.get(f"{st.session_state.api_url}/network-status", timeout=30)
        if response.status_code == 200:
            return response.json()
        return None
    except Exception as e:
        st.error(f"Network status error: {e}")
        return None

def get_ai_status():
    """Get AI brain status"""
    try:
        response = requests.get(f"{st.session_state.api_url}/ai-status", timeout=30)
        if response.status_code == 200:
            return response.json()
        return None
    except Exception as e:
        st.error(f"AI status error: {e}")
        return None

def send_chat_message(message, generate_audio=False):
    """Send message to AI brain and get response"""
    try:
        response = requests.post(
            f"{st.session_state.api_url}/chat",
<<<<<<< HEAD
            json={"message": message, "generate_audio": generate_audio},
=======
            json={"message": message},
>>>>>>> bb0b9fc9
            timeout=120
        )
        if response.status_code == 200:
            return response.json()
        return None
    except Exception as e:
        st.error(f"Error connecting to AI brain: {e}")
        return None

def display_network_status():
    """Display current network status in sidebar"""
    st.sidebar.markdown("### 📊 Network Status")

    network_data = get_network_status()
    if network_data:
        wifi = network_data.get('network_data', {}).get('wifi', {})
        connectivity = network_data.get('network_data', {}).get('connectivity', {})
        performance = network_data.get('network_data', {}).get('performance', {})

        # WiFi Status
        wifi_status = wifi.get('status', 'unknown')
        wifi_ssid = wifi.get('ssid', 'Unknown')
        signal_strength = wifi.get('signal_strength', 'unknown')

        if wifi_status == 'connected':
            st.sidebar.markdown(f"""
            <div class="network-status">
                <h4>📶 WiFi Status</h4>
                <p><span class="status-indicator status-good"></span>Connected to: <strong>{wifi_ssid}</strong></p>
                <p>Signal: {signal_strength} dBm</p>
            </div>
            """, unsafe_allow_html=True)
        else:
            st.sidebar.markdown(f"""
            <div class="network-status">
                <h4>📶 WiFi Status</h4>
                <p><span class="status-indicator status-error"></span>Not Connected</p>
            </div>
            """, unsafe_allow_html=True)

        # Internet Status
        internet_connected = connectivity.get('internet_connected', False)
        latency = connectivity.get('latency', 'unknown')

        if internet_connected:
            st.sidebar.markdown(f"""
            <div class="network-status">
                <h4>🌐 Internet Status</h4>
                <p><span class="status-indicator status-good"></span>Connected</p>
                <p>Latency: {latency}</p>
            </div>
            """, unsafe_allow_html=True)
        else:
            st.sidebar.markdown(f"""
            <div class="network-status">
                <h4>🌐 Internet Status</h4>
                <p><span class="status-indicator status-error"></span>Not Connected</p>
            </div>
            """, unsafe_allow_html=True)

        # Performance Status
        quality = performance.get('network_quality', 'unknown')
        active_connections = performance.get('active_connections', 0)

        st.sidebar.markdown(f"""
        <div class="network-status">
            <h4>⚡ Performance</h4>
            <p>Quality: {quality.title()}</p>
            <p>Active Connections: {active_connections}</p>
        </div>
        """, unsafe_allow_html=True)
    else:
        st.sidebar.error("❌ Unable to connect to AI brain")

def display_ai_status():
    """Display AI brain status"""
    st.sidebar.markdown("### 🧠 AI Brain Status")

    ai_status = get_ai_status()
    if ai_status:
        ai_model = ai_status.get('ai_model_loaded', False)
        rag_enabled = ai_status.get('rag_enabled', False)
        knowledge_size = ai_status.get('knowledge_base_size', 0)
        tts_available = ai_status.get('tts_available', False)

        if ai_model:
            st.sidebar.markdown(f"""
            <div class="ai-brain">
                <h4>🤖 AI Model</h4>
                <p><span class="status-indicator status-good"></span>distilgpt2 Loaded</p>
            </div>
            """, unsafe_allow_html=True)
        else:
            st.sidebar.markdown(f"""
            <div class="ai-brain">
                <h4>🤖 AI Model</h4>
                <p><span class="status-indicator status-warning"></span>Rule-based Mode</p>
            </div>
            """, unsafe_allow_html=True)

        if rag_enabled:
            st.sidebar.markdown(f"""
            <div class="ai-brain">
                <h4>📚 RAG Knowledge</h4>
                <p><span class="status-indicator status-good"></span>{knowledge_size} Items Loaded</p>
            </div>
            """, unsafe_allow_html=True)
        else:
            st.sidebar.markdown(f"""
            <div class="ai-brain">
                <h4>📚 RAG Knowledge</h4>
                <p><span class="status-indicator status-error"></span>Not Available</p>
            </div>
            """, unsafe_allow_html=True)

        # TTS Status
        if tts_available:
            st.sidebar.markdown(f"""
            <div class="ai-brain">
                <h4>🔊 Voice (TTS)</h4>
                <p><span class="status-indicator status-good"></span>Piper Available</p>
            </div>
            """, unsafe_allow_html=True)
        else:
            st.sidebar.markdown(f"""
            <div class="ai-brain">
                <h4>🔊 Voice (TTS)</h4>
                <p><span class="status-indicator status-error"></span>Not Available</p>
            </div>
            """, unsafe_allow_html=True)
    else:
        st.sidebar.error("❌ Unable to get AI brain status")

<<<<<<< HEAD
def save_audio_recording(audio_bytes):
    """Save audio recording to recordings folder"""
    try:
        # Create recordings folder if it doesn't exist
        recordings_dir = os.path.join(os.path.dirname(__file__), "recordings")
        os.makedirs(recordings_dir, exist_ok=True)

        # Generate filename with timestamp
        timestamp = datetime.now().strftime("%Y%m%d_%H%M%S")
        filename = f"recording_{timestamp}.wav"
        filepath = os.path.join(recordings_dir, filename)

        # Save the audio file
        with open(filepath, "wb") as f:
            f.write(audio_bytes)

        return filepath, filename
    except Exception as e:
        st.error(f"Error saving recording: {e}")
        return None, None

def convert_to_wav_16khz(input_file):
    """Convert audio to 16kHz WAV format for whisper.cpp"""
    try:
        # Generate output filename
        base_name = os.path.splitext(input_file)[0]
        output_file = f"{base_name}_16khz.wav"

        # Use ffmpeg to convert
        cmd = [
            "ffmpeg",
            "-i", input_file,
            "-ar", "16000",  # 16kHz sample rate
            "-ac", "1",      # mono
            "-c:a", "pcm_s16le",  # 16-bit PCM
            "-y",            # overwrite output file
            output_file
        ]

        result = subprocess.run(cmd, capture_output=True, text=True)

        if result.returncode == 0:
            return output_file
        else:
            st.error(f"FFmpeg error: {result.stderr}")
            return None
    except Exception as e:
        st.error(f"Error converting audio: {e}")
        return None

def transcribe_with_whisper(audio_file):
    """Transcribe audio using whisper.cpp"""
    try:
        # Paths
        whisper_cli = "/home/mla436/whisper.cpp/build/bin/whisper-cli"
        model_path = "/home/mla436/whisper.cpp/models/ggml-tiny.bin"

        # Create transcriptions folder
        transcriptions_dir = os.path.join(os.path.dirname(__file__), "transcriptions")
        os.makedirs(transcriptions_dir, exist_ok=True)

        # Generate output file path (without extension)
        timestamp = datetime.now().strftime("%Y%m%d_%H%M%S")
        output_base = os.path.join(transcriptions_dir, f"transcription_{timestamp}")

        # Run whisper.cpp
        cmd = [
            whisper_cli,
            "-m", model_path,
            "-f", audio_file,
            "--output-txt",           # Output text file
            "--output-file", output_base,
            "-l", "en",               # English language
            "--no-timestamps"         # Clean text without timestamps
        ]

        result = subprocess.run(cmd, capture_output=True, text=True)

        if result.returncode == 0:
            # Read the generated text file
            txt_file = f"{output_base}.txt"
            if os.path.exists(txt_file):
                with open(txt_file, 'r') as f:
                    transcription = f.read().strip()
                return transcription, txt_file
            else:
                st.error("Transcription file not found")
                return None, None
        else:
            st.error(f"Whisper error: {result.stderr}")
            return None, None
    except Exception as e:
        st.error(f"Error transcribing audio: {e}")
        return None, None

def process_voice_input(audio_bytes):
    """Process voice input automatically in background"""
    # Save recording
    filepath, filename = save_audio_recording(audio_bytes)

    if not filepath:
        return None

    # Convert to 16kHz WAV
    converted_file = convert_to_wav_16khz(filepath)

    if not converted_file:
        return None

    # Transcribe with Whisper
    transcription, txt_file = transcribe_with_whisper(converted_file)

    return transcription

=======
>>>>>>> bb0b9fc9
def main():
    """Main application"""
    # Header
    st.title("🧠 AI Network Brain")
    st.markdown("**Intelligent network analysis powered by RAG + lightweight AI model**")

    # Sidebar
    with st.sidebar:
        st.markdown("### 🔧 Settings")
        api_url = st.text_input("API URL", value=st.session_state.api_url, help="URL of the AI brain API server")
        if api_url != st.session_state.api_url:
            st.session_state.api_url = api_url
            st.rerun()

        # Voice mode toggle
        st.markdown("---")
        st.markdown("### 🎙️ Voice Mode")
        voice_mode = st.checkbox(
            "Enable Voice Responses",
            value=st.session_state.voice_mode_enabled,
            help="AI will speak responses using Piper TTS"
        )
        if voice_mode != st.session_state.voice_mode_enabled:
            st.session_state.voice_mode_enabled = voice_mode

        st.markdown("---")
        display_network_status()

        st.markdown("---")
        display_ai_status()

        st.markdown("---")
        st.markdown("### 💡 Ask the AI Brain")
        st.markdown("""
        **Try asking:**
        - "What's wrong with my WiFi?"
        - "My internet is slow, help me"
        - "How can I improve my signal?"
        - "Check my network security"
        - "Why is my connection dropping?"
        """)

    # Chat interface
    st.markdown("### 💬 Chat with AI Brain")
<<<<<<< HEAD

    # Display chat messages
    for idx, message in enumerate(st.session_state.messages):
        with st.chat_message(message["role"]):
            st.markdown(message["content"])
            # Show audio player for assistant messages if audio URL is stored
            if message["role"] == "assistant" and "audio_url" in message:
                st.audio(message["audio_url"], format="audio/wav")

    # Voice input section - positioned near chat input
    st.markdown("#### 🎤 Voice Input or Type Below")
    col_voice, col_text = st.columns([1, 5])

    with col_voice:
        audio_bytes = audio_recorder(
            text="",
            recording_color="#e74c3c",
            neutral_color="#3498db",
            icon_name="microphone",
            icon_size="2x",
            key="voice_input"
        )

    # Auto-process voice input when new recording detected
    if audio_bytes and audio_bytes != st.session_state.pending_audio:
        st.session_state.pending_audio = audio_bytes

        # Process voice in background with single spinner
        with st.spinner("🎙️ Processing voice → Transcribing → Getting AI response..."):
            transcription = process_voice_input(audio_bytes)

            if transcription:
                # Add user message
                st.session_state.messages.append({"role": "user", "content": transcription})

                # Get AI response
                response = send_chat_message(transcription, generate_audio=st.session_state.voice_mode_enabled)

                if response:
                    ai_response = response.get('response', 'Sorry, I could not process your request.')
                    audio_url = response.get('audio_url')

                    # Build message with audio URL if available
                    message_data = {"role": "assistant", "content": ai_response}
                    if audio_url:
                        full_audio_url = f"{st.session_state.api_url}{audio_url}"
                        message_data["audio_url"] = full_audio_url
                        st.session_state.last_audio_url = full_audio_url

                    st.session_state.messages.append(message_data)
                    st.rerun()
                else:
                    st.error("❌ Failed to get AI response")
            else:
                st.error("❌ Voice transcription failed")

=======
    
    # Display chat messages
    for message in st.session_state.messages:
        with st.chat_message(message["role"]):
            st.markdown(message["content"])
    
>>>>>>> bb0b9fc9
    # Chat input
    if prompt := st.chat_input("Ask the AI brain about your network..."):
        # Add user message
        st.session_state.messages.append({"role": "user", "content": prompt})
        with st.chat_message("user"):
            st.markdown(prompt)

        # Get AI brain response
        with st.chat_message("assistant"):
            with st.spinner("🧠 AI brain is analyzing your network..."):
                response = send_chat_message(prompt, generate_audio=st.session_state.voice_mode_enabled)

                if response:
                    ai_response = response.get('response', 'Sorry, I could not process your request.')
                    audio_url = response.get('audio_url')

                    st.markdown(ai_response)

                    # Play audio if available
                    if audio_url and st.session_state.voice_mode_enabled:
                        full_audio_url = f"{st.session_state.api_url}{audio_url}"
                        st.audio(full_audio_url, format="audio/wav", autoplay=True)

                    # Show AI brain status
                    ai_model_used = response.get('ai_model_used', False)
                    rag_enabled = response.get('rag_enabled', False)

                    with st.expander("🧠 AI Brain Analysis Details"):
                        st.write(f"**AI Model Used:** {'Yes (distilgpt2)' if ai_model_used else 'No (rule-based)'}")
                        st.write(f"**RAG Knowledge:** {'Enabled' if rag_enabled else 'Disabled'}")
                        st.write(f"**Voice Response:** {'Yes' if audio_url else 'No'}")
                        st.write(f"**Response Time:** {response.get('timestamp', 'Unknown')}")

                    # Add AI response to messages with audio URL
                    message_data = {"role": "assistant", "content": ai_response}
                    if audio_url and st.session_state.voice_mode_enabled:
                        message_data["audio_url"] = f"{st.session_state.api_url}{audio_url}"
                    st.session_state.messages.append(message_data)
                else:
                    st.error("❌ Failed to get response from AI brain. Please check if the API server is running.")

    # Footer
    st.markdown("---")
    col1, col2, col3 = st.columns(3)
    with col1:
        st.markdown("**AI Brain:** RAG + distilgpt2")
    with col2:
        st.markdown("**Analysis:** Real-time CLI")
    with col3:
        st.markdown("**Version:** 8.0.0")

if __name__ == "__main__":
    main()<|MERGE_RESOLUTION|>--- conflicted
+++ resolved
@@ -100,6 +100,7 @@
     """Get current network status from AI brain"""
     try:
         response = requests.get(f"{st.session_state.api_url}/network-status", timeout=30)
+        response = requests.get(f"{st.session_state.api_url}/network-status", timeout=30)
         if response.status_code == 200:
             return response.json()
         return None
@@ -123,11 +124,7 @@
     try:
         response = requests.post(
             f"{st.session_state.api_url}/chat",
-<<<<<<< HEAD
             json={"message": message, "generate_audio": generate_audio},
-=======
-            json={"message": message},
->>>>>>> bb0b9fc9
             timeout=120
         )
         if response.status_code == 200:
@@ -261,7 +258,6 @@
     else:
         st.sidebar.error("❌ Unable to get AI brain status")
 
-<<<<<<< HEAD
 def save_audio_recording(audio_bytes):
     """Save audio recording to recordings folder"""
     try:
@@ -376,8 +372,6 @@
 
     return transcription
 
-=======
->>>>>>> bb0b9fc9
 def main():
     """Main application"""
     # Header
@@ -422,7 +416,6 @@
 
     # Chat interface
     st.markdown("### 💬 Chat with AI Brain")
-<<<<<<< HEAD
 
     # Display chat messages
     for idx, message in enumerate(st.session_state.messages):
@@ -479,14 +472,6 @@
             else:
                 st.error("❌ Voice transcription failed")
 
-=======
-    
-    # Display chat messages
-    for message in st.session_state.messages:
-        with st.chat_message(message["role"]):
-            st.markdown(message["content"])
-    
->>>>>>> bb0b9fc9
     # Chat input
     if prompt := st.chat_input("Ask the AI brain about your network..."):
         # Add user message
